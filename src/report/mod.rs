use chrono::Utc;

use crate::{
    cas::ContentAddressedStorage,
    derivation::Derivation,
    diffoscope::Diffoscope,
    eval::{eval, JobInstantiation},
    messages::{BuildRequest, BuildStatus},
};

use std::{
    fs::{self, File},
    io::Write,
    path::{Path, PathBuf},
};

pub fn report(instruction: BuildRequest) {
    let job = match instruction {
        BuildRequest::V1(ref req) => req.clone(),
    };

    let JobInstantiation {
        to_build, results, ..
    } = eval(instruction.clone());

    let tmpdir = PathBuf::from("./tmp/");
    let report_dir = PathBuf::from("./report/");
    fs::create_dir_all(&report_dir).unwrap();
    let diff_dir = PathBuf::from("./report/diff");
    fs::create_dir_all(&diff_dir).unwrap();
    let mut html = File::create(report_dir.join("index.html")).unwrap();

    let read_cas = ContentAddressedStorage::new(tmpdir.clone());
    let write_cas = ContentAddressedStorage::new(report_dir.clone().join("cas"));
    let diffoscope = Diffoscope::new(write_cas.clone());
    let mut total = 0;
    let mut reproducible = 0;
    let mut unreproducible_list: Vec<String> = vec![];
    let mut unchecked_list: Vec<String> = vec![];
    let mut unchecked = 0;
    let mut first_failed: Vec<String> = vec![];

    let attr_name = job.subsets.values().next().unwrap().as_ref().unwrap().get(0).unwrap().join(".");

    for response in results.into_iter().filter(|response| {
        (match response.request {
            BuildRequest::V1(ref req) => req.nixpkgs_revision == job.nixpkgs_revision,
        }) && to_build.contains(&PathBuf::from(&response.drv))
    }) {
        total += 1;
        match response.status {
            BuildStatus::Reproducible => {
                reproducible += 1;
            }
            BuildStatus::FirstFailed => {
                first_failed.push(response.drv);
            }
            BuildStatus::SecondFailed => {
                unchecked += 1;
                unchecked_list.push(format!("<li><code>{}</code></li>", response.drv));
            }
            BuildStatus::Unreproducible(hashes) => {
                let parsed_drv = Derivation::parse(&Path::new(&response.drv)).unwrap();

                unreproducible_list.push(format!("<li><code>{}</code></li>", response.drv));
                for (output, (hash_a, hash_b)) in hashes.iter() {
                    if let Some(output_path) = parsed_drv.outputs().get(output) {
                        let dest_name = format!("{}-{}.html", hash_a, hash_b);
                        let dest = diff_dir.join(&dest_name);

                        if dest.exists() {
                            // ok
                        } else {
                            println!(
                                "Diffing {}'s {}: {} vs {}",
                                response.drv, output, hash_a, hash_b
                            );

                            let cas_a = read_cas.str_to_id(hash_a).unwrap();
                            let cas_b = read_cas.str_to_id(hash_b).unwrap();
                            let savedto = diffoscope
                                .nars(
                                    &output_path.file_name().unwrap().to_string_lossy(),
                                    &cas_a.as_path_buf(),
                                    &cas_b.as_path_buf(),
                                )
                                .unwrap();
                            println!("saved to: {}", savedto.display());
                            fs::copy(savedto, dest).unwrap();
                        }
                        unreproducible_list.push(format!(
                            "<li><a href=\"./diff/{}\">(diffoscope)</a> {}</li>",
                            dest_name, output
                        ));
                    } else {
                        println!("Diffing {} but no output named {}", response.drv, output);
                        // <li><a href="./diff/59nzffg69nprgg2zp8b36rqwha8vxzjk-perl-5.28.1.drv.html">(diffoscope)</a> <a href="./nix/store/59nzffg69nprgg2zp8b36rqwha8vxzjk-perl-5.28.1.drv">(drv)</a> <code>/nix/store/59nzffg69nprgg2zp8b36rqwha8vxzjk-perl-5.28.1.drv</code></li>
                    }
                }
                unreproducible_list.push("</ul></li>".to_string());

                println!("{:#?}", hashes);
            }
        }
    }

    if !first_failed.is_empty() {
        panic!("{} are unchecked:\n{:#?}", first_failed.len(), first_failed);
    }

    html.write_all(
        format!(
            include_str!("./template.html"),
            reproduced = reproducible,
            unchecked = unchecked,
            total = total,
            percent = format!("{:.*}%", 2, 100.0 * (reproducible as f64 / total as f64)),
            revision = job.nixpkgs_revision,
            now = Utc::now().to_string(),
            unreproduced_list = unreproducible_list.join("\n"),
<<<<<<< HEAD
            attr_name = attr_name,
=======
            unchecked_list = unchecked_list.join("\n"),
>>>>>>> 1710df5f
        )
        .as_bytes(),
    )
    .unwrap();

    File::create(report_dir.join("metrics"))
        .unwrap()
        .write_all(format!(
"
# HELP r13y_check_revision Check's nixpkgs revision
# TYPE r13y_check_revision counter
r13y_check_revision{{revision=\"{revision}\"}} 1
# HELP r13y_check_time_seconds Time of the latest check
# TYPE r13y_check_time_seconds counter
r13y_check_time_seconds {time}
# HELP r13y_paths_checked Number of paths checked in the latest check
# TYPE r13y_paths_checked gauge
r13y_paths_count {total}
# HELP r13y_path_status_counts Number of paths in each status
# TYPE r13y_path_status_counts gauge
r13y_path_status_count{{status=\"reproducible\"}} {reproducible}
r13y_path_status_count{{status=\"unreproducible\"}} {unreproducible}
r13y_path_status_count{{status=\"unchecked\"}} {unchecked}

",
            revision = job.nixpkgs_revision,
            time = Utc::now().timestamp(),
            total = total,
            reproducible = reproducible,
            unreproducible = total - reproducible,
            unchecked = unchecked,
        ).as_bytes())
        .unwrap();


}<|MERGE_RESOLUTION|>--- conflicted
+++ resolved
@@ -118,11 +118,8 @@
             revision = job.nixpkgs_revision,
             now = Utc::now().to_string(),
             unreproduced_list = unreproducible_list.join("\n"),
-<<<<<<< HEAD
+            unchecked_list = unchecked_list.join("\n"),
             attr_name = attr_name,
-=======
-            unchecked_list = unchecked_list.join("\n"),
->>>>>>> 1710df5f
         )
         .as_bytes(),
     )
